--- conflicted
+++ resolved
@@ -159,10 +159,8 @@
 #  option (not recommended) you can uncomment the following to ignore the entire idea folder.
 #.idea/
 
-<<<<<<< HEAD
 # vim
 *.swp
-=======
+
 # mujoco
-MUJOCO_LOG.TXT
->>>>>>> 2a094625
+MUJOCO_LOG.TXT