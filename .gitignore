# Byte-compiled / optimized / DLL files
__pycache__/
*.py[cod]
*$py.class

# C extensions
*.so

# Distribution / packaging
.Python
build/
develop-eggs/
dist/
downloads/
eggs/
.eggs/
lib/
lib64/
parts/
sdist/
var/
wheels/
share/python-wheels/
*.egg-info/
.installed.cfg
*.egg
MANIFEST

# PyInstaller
#  Usually these files are written by a python script from a template
#  before PyInstaller builds the exe, so as to inject date/other infos into it.
*.manifest
*.spec

# Installer logs
pip-log.txt
pip-delete-this-directory.txt

# Unit test / coverage reports
htmlcov/
.tox/
.nox/
.coverage
.coverage.*
.cache
nosetests.xml
coverage.xml
*.cover
*.py,cover
.hypothesis/
.pytest_cache/
cover/

# Translations
*.mo
*.pot

# Django stuff:
*.log
local_settings.py
db.sqlite3
db.sqlite3-journal

# Flask stuff:
instance/
.webassets-cache

# Scrapy stuff:
.scrapy

# Sphinx documentation
docs/_build/

# PyBuilder
.pybuilder/
target/

# Jupyter Notebook
.ipynb_checkpoints

# IPython
profile_default/
ipython_config.py

# pyenv
#   For a library or package, you might want to ignore these files since the code is
#   intended to run in multiple environments; otherwise, check them in:
# .python-version

# pipenv
#   According to pypa/pipenv#598, it is recommended to include Pipfile.lock in version control.
#   However, in case of collaboration, if having platform-specific dependencies or dependencies
#   having no cross-platform support, pipenv may install dependencies that don't work, or not
#   install all needed dependencies.
#Pipfile.lock

# poetry
#   Similar to Pipfile.lock, it is generally recommended to include poetry.lock in version control.
#   This is especially recommended for binary packages to ensure reproducibility, and is more
#   commonly ignored for libraries.
#   https://python-poetry.org/docs/basic-usage/#commit-your-poetrylock-file-to-version-control
#poetry.lock

# pdm
#   Similar to Pipfile.lock, it is generally recommended to include pdm.lock in version control.
#pdm.lock
#   pdm stores project-wide configurations in .pdm.toml, but it is recommended to not include it
#   in version control.
#   https://pdm.fming.dev/#use-with-ide
.pdm.toml

# PEP 582; used by e.g. github.com/David-OConnor/pyflow and github.com/pdm-project/pdm
__pypackages__/

# Celery stuff
celerybeat-schedule
celerybeat.pid

# SageMath parsed files
*.sage.py

# Environments
.env
.venv
env/
venv/
ENV/
env.bak/
venv.bak/

# Spyder project settings
.spyderproject
.spyproject

# Rope project settings
.ropeproject

# mkdocs documentation
/site

# mypy
.mypy_cache/
.dmypy.json
dmypy.json

# Pyre type checker
.pyre/

# pytype static type analyzer
.pytype/

# Cython debug symbols
cython_debug/

# PyCharm
#  JetBrains specific template is maintained in a separate JetBrains.gitignore that can
#  be found at https://github.com/github/gitignore/blob/main/Global/JetBrains.gitignore
#  and can be added to the global gitignore or merged into this file.  For a more nuclear
#  option (not recommended) you can uncomment the following to ignore the entire idea folder.
#.idea/

<<<<<<< HEAD
# mujoco
MUJOCO_LOG.TXT
=======
# vim
*.swp
>>>>>>> 30f8ece4
<|MERGE_RESOLUTION|>--- conflicted
+++ resolved
@@ -159,10 +159,8 @@
 #  option (not recommended) you can uncomment the following to ignore the entire idea folder.
 #.idea/
 
-<<<<<<< HEAD
 # mujoco
 MUJOCO_LOG.TXT
-=======
+
 # vim
 *.swp
->>>>>>> 30f8ece4
